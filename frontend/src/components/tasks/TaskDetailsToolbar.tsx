--- conflicted
+++ resolved
@@ -1,7 +1,3 @@
-<<<<<<< HEAD
-import { useCallback, useContext, useEffect, useState } from 'react';
-import { Play } from 'lucide-react';
-=======
 import { useCallback, useContext, useEffect, useMemo, useState } from 'react';
 import {
   ArrowDown,
@@ -16,24 +12,40 @@
   StopCircle,
   X,
 } from 'lucide-react';
->>>>>>> 729314fe
 import { Button } from '@/components/ui/button';
+import { Input } from '@/components/ui/input';
+import { Textarea } from '@/components/ui/textarea';
+import { Label } from '@/components/ui/label';
+import {
+  Select,
+  SelectContent,
+  SelectItem,
+  SelectTrigger,
+  SelectValue,
+} from '@/components/ui/select';
+import {
+  DropdownMenu,
+  DropdownMenuContent,
+  DropdownMenuItem,
+  DropdownMenuSeparator,
+  DropdownMenuTrigger,
+} from '@/components/ui/dropdown-menu';
+import {
+  Dialog,
+  DialogContent,
+  DialogDescription,
+  DialogFooter,
+  DialogHeader,
+  DialogTitle,
+} from '@/components/ui/dialog';
+import {
+  Tooltip,
+  TooltipContent,
+  TooltipProvider,
+  TooltipTrigger,
+} from '@/components/ui/tooltip';
 import { useConfig } from '@/components/config-provider';
 import { makeRequest } from '@/lib/api';
-<<<<<<< HEAD
-import type { ApiResponse, GitBranch, TaskAttempt } from 'shared/types';
-import {
-  TaskAttemptDataContext,
-  TaskAttemptLoadingContext,
-  TaskAttemptStoppingContext,
-  TaskDetailsContext,
-  TaskExecutionStateContext,
-  TaskSelectedAttemptContext,
-} from '@/components/context/taskDetailsContext.ts';
-import CreatePRDialog from '@/components/tasks/Toolbar/CreatePRDialog.tsx';
-import CreateAttempt from '@/components/tasks/Toolbar/CreateAttempt.tsx';
-import CurrentAttempt from '@/components/tasks/Toolbar/CurrentAttempt.tsx';
-=======
 import type {
   BranchStatus,
   ExecutionProcess,
@@ -51,7 +63,6 @@
 interface TaskDetailsToolbarProps {
   projectHasDevScript?: boolean;
 }
->>>>>>> 729314fe
 
 const availableExecutors = [
   { id: 'echo', name: 'Echo' },
@@ -61,21 +72,28 @@
   { id: 'opencode', name: 'OpenCode' },
 ];
 
-function TaskDetailsToolbar() {
-  const { task, projectId } = useContext(TaskDetailsContext);
-  const { setLoading } = useContext(TaskAttemptLoadingContext);
-  const { selectedAttempt, setSelectedAttempt } = useContext(
-    TaskSelectedAttemptContext
-  );
-  const { isStopping } = useContext(TaskAttemptStoppingContext);
-  const { fetchAttemptData, setAttemptData, isAttemptRunning } = useContext(
-    TaskAttemptDataContext
-  );
-  const { fetchExecutionState } = useContext(TaskExecutionStateContext);
-
+export function TaskDetailsToolbar({
+  projectHasDevScript,
+}: TaskDetailsToolbarProps) {
+  const {
+    task,
+    projectId,
+    setLoading,
+    setSelectedAttempt,
+    isStopping,
+    handleOpenInEditor,
+    isAttemptRunning,
+    setAttemptData,
+    fetchAttemptData,
+    fetchExecutionState,
+    selectedAttempt,
+    setIsStopping,
+    attemptData,
+  } = useContext(TaskDetailsContext);
   const [taskAttempts, setTaskAttempts] = useState<TaskAttempt[]>([]);
 
   const { config } = useConfig();
+  const [branchSearchTerm, setBranchSearchTerm] = useState('');
 
   const [branches, setBranches] = useState<GitBranch[]>([]);
   const [selectedBranch, setSelectedBranch] = useState<string | null>(null);
@@ -93,11 +111,6 @@
     useState<string>(selectedExecutor);
 
   // Branch status and git operations state
-<<<<<<< HEAD
-  const [creatingPR, setCreatingPR] = useState(false);
-  const [showCreatePRDialog, setShowCreatePRDialog] = useState(false);
-  const [error, setError] = useState<string | null>(null);
-=======
   const [branchStatus, setBranchStatus] = useState<BranchStatus | null>(null);
   const [branchStatusLoading, setBranchStatusLoading] = useState(false);
   const [merging, setMerging] = useState(false);
@@ -155,7 +168,6 @@
     const lastLines = lines.slice(-10);
     return lastLines.length > 0 ? lastLines.join('\n') : 'No output yet...';
   }, [devServerDetails]);
->>>>>>> 729314fe
 
   const fetchProjectBranches = useCallback(async () => {
     try {
@@ -219,8 +231,6 @@
     }
   }, [taskAttempts, branches, availableExecutors]);
 
-<<<<<<< HEAD
-=======
 
   const onCreateNewAttempt = async (executor?: string, baseBranch?: string) => {
     if (!task) return;
@@ -245,7 +255,6 @@
     }
   };
 
->>>>>>> 729314fe
   const fetchTaskAttempts = useCallback(async () => {
     if (!task) return;
 
@@ -258,11 +267,7 @@
       if (response.ok) {
         const result: ApiResponse<TaskAttempt[]> = await response.json();
         if (result.success && result.data) {
-          setTaskAttempts((prev) => {
-            if (JSON.stringify(prev) === JSON.stringify(result.data))
-              return prev;
-            return result.data || prev;
-          });
+          setTaskAttempts(result.data);
 
           if (result.data.length > 0) {
             const latestAttempt = result.data.reduce((latest, current) =>
@@ -270,11 +275,7 @@
                 ? current
                 : latest
             );
-            setSelectedAttempt((prev) => {
-              if (JSON.stringify(prev) === JSON.stringify(latestAttempt))
-                return prev;
-              return latestAttempt;
-            });
+            setSelectedAttempt(latestAttempt);
             fetchAttemptData(latestAttempt.id, latestAttempt.task_id);
             fetchExecutionState(latestAttempt.id, latestAttempt.task_id);
           } else {
@@ -298,8 +299,6 @@
     fetchTaskAttempts();
   }, [fetchTaskAttempts]);
 
-<<<<<<< HEAD
-=======
   const [isStartingDevServer, setIsStartingDevServer] = useState(false);
 
   const startDevServer = async () => {
@@ -516,9 +515,8 @@
     return selectedBranch;
   }, [selectedBranch]);
 
->>>>>>> 729314fe
   // Handle entering create attempt mode
-  const handleEnterCreateAttemptMode = useCallback(() => {
+  const handleEnterCreateAttemptMode = () => {
     setIsInCreateAttemptMode(true);
 
     // Use latest attempt's settings as defaults if available
@@ -553,7 +551,184 @@
       setCreateAttemptBranch(selectedBranch);
       setCreateAttemptExecutor(selectedExecutor);
     }
-  }, [taskAttempts, branches, selectedBranch, selectedExecutor]);
+  };
+
+  // Handle exiting create attempt mode
+  const handleExitCreateAttemptMode = () => {
+    setIsInCreateAttemptMode(false);
+  };
+
+  // Handle creating the attempt
+  const handleCreateAttempt = () => {
+    onCreateNewAttempt(createAttemptExecutor, createAttemptBranch || undefined);
+    handleExitCreateAttemptMode();
+  };
+
+  // Render create attempt UI
+  const renderCreateAttemptUI = () => (
+    <div className="space-y-3">
+      <div className="flex items-center justify-between">
+        <h3 className="text-base font-semibold">Create Attempt</h3>
+        {taskAttempts.length > 0 && (
+          <Button
+            variant="ghost"
+            size="sm"
+            onClick={handleExitCreateAttemptMode}
+          >
+            <X className="h-4 w-4" />
+          </Button>
+        )}
+      </div>
+      <div className="flex items-center w-4/5">
+        <label className="text-xs font-medium text-muted-foreground">
+          Each time you start an attempt, a new session is initiated with your
+          selected coding agent, and a git worktree and corresponding task
+          branch are created.
+        </label>
+      </div>
+
+      <div className="grid grid-cols-3 gap-3 items-end">
+        {/* Step 1: Choose Base Branch */}
+        <div className="space-y-1">
+          <div className="flex items-center gap-1.5">
+            <label className="text-xs font-medium text-muted-foreground">
+              Base branch
+            </label>
+          </div>
+          <DropdownMenu>
+            <DropdownMenuTrigger asChild>
+              <Button
+                variant="outline"
+                size="sm"
+                className="w-full justify-between text-xs"
+              >
+                <div className="flex items-center gap-1.5">
+                  <GitBranchIcon className="h-3 w-3" />
+                  <span className="truncate">
+                    {createAttemptBranch
+                      ? createAttemptBranch.includes('/')
+                        ? createAttemptBranch.split('/').pop()
+                        : createAttemptBranch
+                      : 'current'}
+                  </span>
+                </div>
+                <ArrowDown className="h-3 w-3" />
+              </Button>
+            </DropdownMenuTrigger>
+            <DropdownMenuContent className="w-80">
+              <div className="p-2">
+                <div className="relative">
+                  <Search className="absolute left-2 top-2.5 h-4 w-4 text-muted-foreground" />
+                  <Input
+                    placeholder="Search branches..."
+                    value={branchSearchTerm}
+                    onChange={(e) => setBranchSearchTerm(e.target.value)}
+                    className="pl-8"
+                  />
+                </div>
+              </div>
+              <DropdownMenuSeparator />
+              <div className="max-h-64 overflow-y-auto">
+                {filteredBranches.length === 0 ? (
+                  <div className="p-2 text-sm text-muted-foreground text-center">
+                    No branches found
+                  </div>
+                ) : (
+                  filteredBranches.map((branch) => (
+                    <DropdownMenuItem
+                      key={branch.name}
+                      onClick={() => {
+                        setCreateAttemptBranch(branch.name);
+                        setBranchSearchTerm('');
+                      }}
+                      className={
+                        createAttemptBranch === branch.name ? 'bg-accent' : ''
+                      }
+                    >
+                      <div className="flex items-center justify-between w-full">
+                        <span
+                          className={branch.is_current ? 'font-medium' : ''}
+                        >
+                          {branch.name}
+                        </span>
+                        <div className="flex gap-1">
+                          {branch.is_current && (
+                            <span className="text-xs bg-green-100 text-green-800 px-1 rounded">
+                              current
+                            </span>
+                          )}
+                          {branch.is_remote && (
+                            <span className="text-xs bg-blue-100 text-blue-800 px-1 rounded">
+                              remote
+                            </span>
+                          )}
+                        </div>
+                      </div>
+                    </DropdownMenuItem>
+                  ))
+                )}
+              </div>
+            </DropdownMenuContent>
+          </DropdownMenu>
+        </div>
+
+        {/* Step 2: Choose Coding Agent */}
+        <div className="space-y-1">
+          <div className="flex items-center gap-1.5">
+            <label className="text-xs font-medium text-muted-foreground">
+              Coding agent
+            </label>
+          </div>
+          <DropdownMenu>
+            <DropdownMenuTrigger asChild>
+              <Button
+                variant="outline"
+                size="sm"
+                className="w-full justify-between text-xs"
+              >
+                <div className="flex items-center gap-1.5">
+                  <Settings2 className="h-3 w-3" />
+                  <span className="truncate">
+                    {availableExecutors.find(
+                      (e) => e.id === createAttemptExecutor
+                    )?.name || 'Select agent'}
+                  </span>
+                </div>
+                <ArrowDown className="h-3 w-3" />
+              </Button>
+            </DropdownMenuTrigger>
+            <DropdownMenuContent className="w-full">
+              {availableExecutors.map((executor) => (
+                <DropdownMenuItem
+                  key={executor.id}
+                  onClick={() => setCreateAttemptExecutor(executor.id)}
+                  className={
+                    createAttemptExecutor === executor.id ? 'bg-accent' : ''
+                  }
+                >
+                  {executor.name}
+                  {config?.executor.type === executor.id && ' (Default)'}
+                </DropdownMenuItem>
+              ))}
+            </DropdownMenuContent>
+          </DropdownMenu>
+        </div>
+
+        {/* Step 3: Start Attempt */}
+        <div className="space-y-1">
+          <Button
+            onClick={handleCreateAttempt}
+            disabled={!createAttemptExecutor || isAttemptRunning}
+            size="sm"
+            className="w-full text-xs"
+          >
+            <Play className="h-3 w-3 mr-1.5" />
+            Start
+          </Button>
+        </div>
+      </div>
+    </div>
+  );
 
   return (
     <>
@@ -566,36 +741,14 @@
         )}
 
         {isInCreateAttemptMode ? (
-          <CreateAttempt
-            fetchTaskAttempts={fetchTaskAttempts}
-            createAttemptBranch={createAttemptBranch}
-            selectedBranch={selectedBranch}
-            createAttemptExecutor={createAttemptExecutor}
-            selectedExecutor={selectedExecutor}
-            taskAttempts={taskAttempts}
-            branches={branches}
-            setCreateAttemptBranch={setCreateAttemptBranch}
-            setIsInCreateAttemptMode={setIsInCreateAttemptMode}
-            setCreateAttemptExecutor={setCreateAttemptExecutor}
-            availableExecutors={availableExecutors}
-          />
+          <div className="p-4 bg-muted/20 rounded-lg border">
+            {renderCreateAttemptUI()}
+          </div>
         ) : (
           <div className="space-y-3 p-3 bg-muted/20 rounded-lg border">
             {/* Current Attempt Info */}
             <div className="space-y-2">
               {selectedAttempt ? (
-<<<<<<< HEAD
-                <CurrentAttempt
-                  selectedAttempt={selectedAttempt}
-                  taskAttempts={taskAttempts}
-                  selectedBranch={selectedBranch}
-                  setError={setError}
-                  setShowCreatePRDialog={setShowCreatePRDialog}
-                  creatingPR={creatingPR}
-                  handleEnterCreateAttemptMode={handleEnterCreateAttemptMode}
-                  availableExecutors={availableExecutors}
-                />
-=======
                 <>
                   <div className="space-y-2">
                     <div className="grid grid-cols-4 gap-3 items-start">
@@ -890,7 +1043,6 @@
                     </div>
                   </div>
                 </>
->>>>>>> 729314fe
               ) : (
                 <div className="text-center py-8 flex-1">
                   <div className="text-lg font-medium text-muted-foreground">
@@ -920,19 +1072,6 @@
         )}
       </div>
 
-<<<<<<< HEAD
-      <CreatePRDialog
-        creatingPR={creatingPR}
-        setShowCreatePRDialog={setShowCreatePRDialog}
-        showCreatePRDialog={showCreatePRDialog}
-        setCreatingPR={setCreatingPR}
-        setError={setError}
-        branches={branches}
-      />
-=======
->>>>>>> 729314fe
     </>
   );
-}
-
-export default TaskDetailsToolbar;+}
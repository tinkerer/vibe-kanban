--- conflicted
+++ resolved
@@ -25,11 +25,7 @@
   const { config, updateConfig, loading } = useConfig();
   const [showDisclaimer, setShowDisclaimer] = useState(false);
   const [showOnboarding, setShowOnboarding] = useState(false);
-<<<<<<< HEAD
   const [showPrivacyOptIn, setShowPrivacyOptIn] = useState(false);
-  const [showGitHubLogin, setShowGitHubLogin] = useState(false);
-=======
->>>>>>> 729314fe
   const showNavbar = true;
 
   useEffect(() => {
@@ -42,14 +38,6 @@
         }
       }
 
-      // Only show GitHub login if telemetry dialog is not being shown
-      if (config.telemetry_acknowledged) {
-        const notAuthenticated =
-          !config.github?.username || !config.github?.token;
-        setShowGitHubLogin(notAuthenticated || githubTokenInvalid);
-      } else {
-        setShowGitHubLogin(false);
-      }
     }
   }, [config]);
 
@@ -136,10 +124,6 @@
 
       if (data.success) {
         setShowPrivacyOptIn(false);
-        // Now show GitHub login after privacy choice is made
-        const notAuthenticated =
-          !updatedConfig.github?.username || !updatedConfig.github?.token;
-        setShowGitHubLogin(notAuthenticated);
       }
     } catch (err) {
       console.error('Error saving config:', err);

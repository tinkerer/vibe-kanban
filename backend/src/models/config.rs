--- conflicted
+++ resolved
@@ -154,12 +154,7 @@
             sound_file: SoundFile::AbstractSound4,
             push_notifications: true,
             editor: EditorConfig::default(),
-<<<<<<< HEAD
-            github: GitHubConfig::default(),
-            analytics_enabled: None,
-=======
             analytics_enabled: Some(true),
->>>>>>> 729314fe
         }
     }
 }
